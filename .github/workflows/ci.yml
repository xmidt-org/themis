# SPDX-FileCopyrightText: 2022 Comcast Cable Communications Management, LLC
# SPDX-License-Identifier: Apache-2.0
---
name: CI

on:
  push:
    branches:
      - main
    paths-ignore:
      - README.md
      - CONTRIBUTING.md
      - MAINTAINERS.md
      - LICENSE
      - NOTICE
    tags:
      - 'v[0-9]+.[0-9]+.[0-9]+'
  pull_request:
  workflow_dispatch:

jobs:
  ci:
    uses: xmidt-org/shared-go/.github/workflows/ci.yml@59f5d322b0ee953245334530336f8e6503cacb65 # v4.4.27
    with:
      release-type:          program
      release-docker:        false
      release-docker-latest: false
      release-docker-major:  false
      release-docker-minor:  false
<<<<<<< HEAD
=======
      yaml-lint-skip:        false
>>>>>>> 90448347
    secrets: inherit<|MERGE_RESOLUTION|>--- conflicted
+++ resolved
@@ -27,8 +27,5 @@
       release-docker-latest: false
       release-docker-major:  false
       release-docker-minor:  false
-<<<<<<< HEAD
-=======
       yaml-lint-skip:        false
->>>>>>> 90448347
     secrets: inherit